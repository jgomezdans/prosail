#!/usr/bin/env python
"""Setup script for building prosail's python bindings"""

def configuration(parent_package='',top_path=None):
    from numpy.distutils.misc_util import Configuration
    config = Configuration(parent_package,top_path)
    config.add_extension('prosail_fortran', ['prosail/dataSpec_P5B.f90', \
        "prosail/dladgen.f", "prosail/LIDF.f90", "prosail/MODULE_PRO4SAIL.f90", \
        "prosail/PRO4SAIL.f90", "prosail/prospect_5B.f90", \
        "prosail/run_prosail.f90","prosail/tav_abs.f90", \
        "prosail/volscatt.f90","prosail/prosail_fortran.pyf"] )
    return config

if __name__ == "__main__":
    from numpy.distutils.core import setup
    # Global variables for this extension:
    name         = "prosail_fortran"  # name of the generated python extension (.so)
    description  = "PRO4SAIL python wrappers"
    long_description = "The PROSPECT + SAILh radiative transfer models from Python."
    author       = "J Gomez-Dans/NCEO & University College London"
    author_email = "j.gomez-dans@ucl.ac.uk"
    url = "http://github.com/jgomezdans/prosail"
    
    setup( name=name,\
        description=description, \
        author=author, \
        author_email = author_email, \
<<<<<<< HEAD
        configuration = configuration, version="1.1.2",\
=======
        configuration = configuration, url = url, version="1.1.0",\
>>>>>>> 35712bec
        packages=["prosail"])<|MERGE_RESOLUTION|>--- conflicted
+++ resolved
@@ -25,9 +25,5 @@
         description=description, \
         author=author, \
         author_email = author_email, \
-<<<<<<< HEAD
         configuration = configuration, version="1.1.2",\
-=======
-        configuration = configuration, url = url, version="1.1.0",\
->>>>>>> 35712bec
         packages=["prosail"])